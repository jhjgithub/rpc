# rpc

This is a fork of the stdlib [net/rpc](https://golang.org/pkg/net/rpc/) which
is frozen. It adds support for `context.Context` on the client and server,
including propogating cancellation.

The API is exactly the same, except `Client.Call` takes a `context.Context`,
and Server methods are expected to take a `context.Context` as the first
argument. Additionally the wire protocol is unchanged, so is backwards
compatible with `net/rpc` clients.

## Why use net/rpc

There are many alternatives for RPC in Go, the most popular being
[GRPC](https://grpc.io/). However, `net/rpc` has the following nice
properties:

- Nice API
- No need for IDL
- Good performance

The nice API is subjective. However, the API is small, simple and composable.
which makes it quite powerful. IDL tools are things like GRPC requiring protoc
to generate go code from the protobuf files. `net/rpc` has no third party
dependencies nor code generation step, simplify the use of it. A benchmark
done on the [6 Sep
2016](https://github.com/golang/go/issues/16844#issuecomment-245261755)
indicated `net/rpc` was 4x faster than GRPC. This is an outdated benchmark,
but is an indication at the surprisingly good performance `net/rpc` provides.

For more discussion on the pros and cons of `net/rpc` see the issue [proposal:
freeze net/rpc](https://github.com/golang/go/issues/16844).

## Details

<<<<<<< HEAD
Forked from commit
[a89fa7040b](https://github.com/golang/go/commit/a89fa7040b) on 25 January
2018.

Cancellation implemented via the rpc call `_goRPC_.Cancel`.
=======
Last forked from commit [92c29ef](https://github.com/golang/go/commit/92c29ef)
on 9 July 2018.
>>>>>>> 94c56f34
<|MERGE_RESOLUTION|>--- conflicted
+++ resolved
@@ -33,13 +33,7 @@
 
 ## Details
 
-<<<<<<< HEAD
-Forked from commit
-[a89fa7040b](https://github.com/golang/go/commit/a89fa7040b) on 25 January
-2018.
-
-Cancellation implemented via the rpc call `_goRPC_.Cancel`.
-=======
 Last forked from commit [92c29ef](https://github.com/golang/go/commit/92c29ef)
 on 9 July 2018.
->>>>>>> 94c56f34
+
+Cancellation implemented via the rpc call `_goRPC_.Cancel`.